/*
 * Copyright (C) 2018 The Android Open Source Project
 *
 * Licensed under the Apache License, Version 2.0 (the "License");
 * you may not use this file except in compliance with the License.
 * You may obtain a copy of the License at
 *
 *      http://www.apache.org/licenses/LICENSE-2.0
 *
 * Unless required by applicable law or agreed to in writing, software
 * distributed under the License is distributed on an "AS IS" BASIS,
 * WITHOUT WARRANTIES OR CONDITIONS OF ANY KIND, either express or implied.
 * See the License for the specific language governing permissions and
 * limitations under the License.
 */

#include "fastdeploy.h"

#include <string.h>
#include <algorithm>
#include <array>
#include <memory>

#include "android-base/file.h"
#include "android-base/strings.h"
#include "androidfw/ResourceTypes.h"
#include "androidfw/ZipFileRO.h"
#include "client/file_sync_client.h"
#include "commandline.h"
#include "deployagent.inc"        // Generated include via build rule.
#include "deployagentscript.inc"  // Generated include via build rule.
#include "fastdeploy/deploypatchgenerator/deploy_patch_generator.h"
#include "fastdeploy/deploypatchgenerator/patch_utils.h"
#include "fastdeploy/proto/ApkEntry.pb.h"
#include "fastdeploycallbacks.h"
#include "sysdeps.h"

#include "adb_utils.h"

static constexpr long kRequiredAgentVersion = 0x00000003;

static constexpr int kPackageMissing = 3;
static constexpr int kInvalidAgentVersion = 4;

static constexpr const char* kDeviceAgentFile = "/data/local/tmp/deployagent.jar";
static constexpr const char* kDeviceAgentScript = "/data/local/tmp/deployagent";

static constexpr bool g_verbose_timings = false;
static FastDeploy_AgentUpdateStrategy g_agent_update_strategy =
        FastDeploy_AgentUpdateDifferentVersion;

using APKMetaData = com::android::fastdeploy::APKMetaData;

namespace {

struct TimeReporter {
    TimeReporter(const char* label) : label_(label) {}
    ~TimeReporter() {
        if (g_verbose_timings) {
            auto duration = std::chrono::duration_cast<std::chrono::milliseconds>(
                    std::chrono::steady_clock::now() - start_);
            fprintf(stderr, "%s finished in %lldms\n", label_,
                    static_cast<long long>(duration.count()));
        }
    }

  private:
    const char* label_;
    std::chrono::steady_clock::time_point start_ = std::chrono::steady_clock::now();
};
#define REPORT_FUNC_TIME() TimeReporter reporter(__func__)

struct FileDeleter {
    FileDeleter(const char* path) : path_(path) {}
    ~FileDeleter() { adb_unlink(path_); }

  private:
    const char* const path_;
};

}  // namespace

int get_device_api_level() {
    static const int api_level = [] {
        REPORT_FUNC_TIME();
        std::vector<char> sdk_version_output_buffer;
        std::vector<char> sdk_version_error_buffer;
        int api_level = -1;

        int status_code =
                capture_shell_command("getprop ro.build.version.sdk", &sdk_version_output_buffer,
                                      &sdk_version_error_buffer);
        if (status_code == 0 && sdk_version_output_buffer.size() > 0) {
            api_level = strtol((char*)sdk_version_output_buffer.data(), nullptr, 10);
        }

        return api_level;
    }();
    return api_level;
}

void fastdeploy_set_agent_update_strategy(FastDeploy_AgentUpdateStrategy agent_update_strategy) {
    g_agent_update_strategy = agent_update_strategy;
}

static void push_to_device(const void* data, size_t byte_count, const char* dst, bool sync) {
    std::vector<const char*> srcs;
    TemporaryFile tf;
    android::base::WriteFully(tf.fd, data, byte_count);
    srcs.push_back(tf.path);
    // On Windows, the file needs to be flushed before pushing to device,
    // but can't be removed until after the push.
    unix_close(tf.release());

<<<<<<< HEAD
    if (!do_sync_push(srcs, dst, sync, CompressionType::Any)) {
=======
    if (!do_sync_push(srcs, dst, sync, CompressionType::Any, false)) {
>>>>>>> be9dfac3
        error_exit("Failed to push fastdeploy agent to device.");
    }
}

static bool deploy_agent(bool check_time_stamps) {
    REPORT_FUNC_TIME();

    push_to_device(kDeployAgent, sizeof(kDeployAgent), kDeviceAgentFile, check_time_stamps);
    push_to_device(kDeployAgentScript, sizeof(kDeployAgentScript), kDeviceAgentScript,
                   check_time_stamps);

    // on windows the shell script might have lost execute permission
    // so need to set this explicitly
    const char* kChmodCommandPattern = "chmod 777 %s";
    std::string chmod_command =
            android::base::StringPrintf(kChmodCommandPattern, kDeviceAgentScript);
    int ret = send_shell_command(chmod_command);
    if (ret != 0) {
        error_exit("Error executing %s returncode: %d", chmod_command.c_str(), ret);
    }

    return true;
}

static std::string get_string_from_utf16(const char16_t* input, int input_len) {
    ssize_t utf8_length = utf16_to_utf8_length(input, input_len);
    if (utf8_length <= 0) {
        return {};
    }
    std::string utf8;
    utf8.resize(utf8_length);
    utf16_to_utf8(input, input_len, &*utf8.begin(), utf8_length + 1);
    return utf8;
}

static std::string get_package_name_from_apk(const char* apk_path) {
#undef open
    std::unique_ptr<android::ZipFileRO> zip_file((android::ZipFileRO::open)(apk_path));
#define open ___xxx_unix_open
    if (zip_file == nullptr) {
        perror_exit("Could not open %s", apk_path);
    }
    android::ZipEntryRO entry = zip_file->findEntryByName("AndroidManifest.xml");
    if (entry == nullptr) {
        error_exit("Could not find AndroidManifest.xml inside %s", apk_path);
    }
    uint32_t manifest_len = 0;
    if (!zip_file->getEntryInfo(entry, NULL, &manifest_len, NULL, NULL, NULL, NULL)) {
        error_exit("Could not read AndroidManifest.xml inside %s", apk_path);
    }
    std::vector<char> manifest_data(manifest_len);
    if (!zip_file->uncompressEntry(entry, manifest_data.data(), manifest_len)) {
        error_exit("Could not uncompress AndroidManifest.xml inside %s", apk_path);
    }
    android::ResXMLTree tree;
    android::status_t setto_status = tree.setTo(manifest_data.data(), manifest_len, true);
    if (setto_status != android::OK) {
        error_exit("Could not parse AndroidManifest.xml inside %s", apk_path);
    }
    android::ResXMLParser::event_code_t code;
    while ((code = tree.next()) != android::ResXMLParser::BAD_DOCUMENT &&
           code != android::ResXMLParser::END_DOCUMENT) {
        switch (code) {
            case android::ResXMLParser::START_TAG: {
                size_t element_name_length;
                const char16_t* element_name = tree.getElementName(&element_name_length);
                if (element_name == nullptr) {
                    continue;
                }
                std::u16string element_name_string(element_name, element_name_length);
                if (element_name_string == u"manifest") {
                    for (size_t i = 0; i < tree.getAttributeCount(); i++) {
                        size_t attribute_name_length;
                        const char16_t* attribute_name_text =
                                tree.getAttributeName(i, &attribute_name_length);
                        if (attribute_name_text == nullptr) {
                            continue;
                        }
                        std::u16string attribute_name_string(attribute_name_text,
                                                             attribute_name_length);
                        if (attribute_name_string == u"package") {
                            size_t attribute_value_length;
                            const char16_t* attribute_value_text =
                                    tree.getAttributeStringValue(i, &attribute_value_length);
                            if (attribute_value_text == nullptr) {
                                continue;
                            }
                            return get_string_from_utf16(attribute_value_text,
                                                         attribute_value_length);
                        }
                    }
                }
                break;
            }
            default:
                break;
        }
    }
    error_exit("Could not find package name tag in AndroidManifest.xml inside %s", apk_path);
}

static long parse_agent_version(const std::vector<char>& version_buffer) {
    long version = -1;
    if (!version_buffer.empty()) {
        version = strtol((char*)version_buffer.data(), NULL, 16);
    }
    return version;
}

static void update_agent_if_necessary() {
    switch (g_agent_update_strategy) {
        case FastDeploy_AgentUpdateAlways:
            deploy_agent(/*check_time_stamps=*/false);
            break;
        case FastDeploy_AgentUpdateNewerTimeStamp:
            deploy_agent(/*check_time_stamps=*/true);
            break;
        default:
            break;
    }
}

std::optional<APKMetaData> extract_metadata(const char* apk_path) {
    // Update agent if there is a command line argument forcing to do so.
    update_agent_if_necessary();

    REPORT_FUNC_TIME();

    std::string package_name = get_package_name_from_apk(apk_path);

    // Dump apk command checks the required vs current agent version and if they match then returns
    // the APK dump for package. Doing this in a single call saves round-trip and agent launch time.
    constexpr const char* kAgentDumpCommandPattern = "/data/local/tmp/deployagent dump %ld %s";
    std::string dump_command = android::base::StringPrintf(
            kAgentDumpCommandPattern, kRequiredAgentVersion, package_name.c_str());

    std::vector<char> dump_out_buffer;
    std::vector<char> dump_error_buffer;
    int returnCode =
            capture_shell_command(dump_command.c_str(), &dump_out_buffer, &dump_error_buffer);
    if (returnCode >= kInvalidAgentVersion) {
        // Agent has wrong version or missing.
        long agent_version = parse_agent_version(dump_out_buffer);
        if (agent_version < 0) {
            printf("Could not detect agent on device, deploying\n");
        } else {
            printf("Device agent version is (%ld), (%ld) is required, re-deploying\n",
                   agent_version, kRequiredAgentVersion);
        }
        deploy_agent(/*check_time_stamps=*/false);

        // Retry with new agent.
        dump_out_buffer.clear();
        dump_error_buffer.clear();
        returnCode =
                capture_shell_command(dump_command.c_str(), &dump_out_buffer, &dump_error_buffer);
    }
    if (returnCode != 0) {
        if (returnCode == kInvalidAgentVersion) {
            long agent_version = parse_agent_version(dump_out_buffer);
            error_exit(
                    "After update agent version remains incorrect! Expected %ld but version is %ld",
                    kRequiredAgentVersion, agent_version);
        }
        if (returnCode == kPackageMissing) {
            fprintf(stderr, "Package %s not found, falling back to install\n",
                    package_name.c_str());
            return {};
        }
        fprintf(stderr, "Executing %s returned %d\n", dump_command.c_str(), returnCode);
        fprintf(stderr, "%*s\n", int(dump_error_buffer.size()), dump_error_buffer.data());
        error_exit("Aborting");
    }

    com::android::fastdeploy::APKDump dump;
    if (!dump.ParseFromArray(dump_out_buffer.data(), dump_out_buffer.size())) {
        fprintf(stderr, "Can't parse output of %s\n", dump_command.c_str());
        error_exit("Aborting");
    }

    return PatchUtils::GetDeviceAPKMetaData(dump);
}

unique_fd install_patch(int argc, const char** argv) {
    REPORT_FUNC_TIME();
    constexpr char kAgentApplyServicePattern[] = "shell:/data/local/tmp/deployagent apply - -pm %s";

    std::vector<unsigned char> apply_output_buffer;
    std::vector<unsigned char> apply_error_buffer;
    std::string argsString;

    bool rSwitchPresent = false;
    for (int i = 0; i < argc; i++) {
        argsString.append(argv[i]);
        argsString.append(" ");
        if (!strcmp(argv[i], "-r")) {
            rSwitchPresent = true;
        }
    }
    if (!rSwitchPresent) {
        argsString.append("-r");
    }

    std::string error;
    std::string apply_patch_service_string =
            android::base::StringPrintf(kAgentApplyServicePattern, argsString.c_str());
    unique_fd fd{adb_connect(apply_patch_service_string, &error)};
    if (fd < 0) {
        error_exit("Executing %s returned %s", apply_patch_service_string.c_str(), error.c_str());
    }
    return fd;
}

unique_fd apply_patch_on_device(const char* output_path) {
    REPORT_FUNC_TIME();
    constexpr char kAgentApplyServicePattern[] = "shell:/data/local/tmp/deployagent apply - -o %s";

    std::string error;
    std::string apply_patch_service_string =
            android::base::StringPrintf(kAgentApplyServicePattern, output_path);
    unique_fd fd{adb_connect(apply_patch_service_string, &error)};
    if (fd < 0) {
        error_exit("Executing %s returned %s", apply_patch_service_string.c_str(), error.c_str());
    }
    return fd;
}

static void create_patch(const char* apk_path, APKMetaData metadata, borrowed_fd patch_fd) {
    REPORT_FUNC_TIME();
    DeployPatchGenerator generator(/*is_verbose=*/false);
    bool success = generator.CreatePatch(apk_path, std::move(metadata), patch_fd);
    if (!success) {
        error_exit("Failed to create patch for %s", apk_path);
    }
}

int stream_patch(const char* apk_path, APKMetaData metadata, unique_fd patch_fd) {
    create_patch(apk_path, std::move(metadata), patch_fd);

    REPORT_FUNC_TIME();
    return read_and_dump(patch_fd.get());
}<|MERGE_RESOLUTION|>--- conflicted
+++ resolved
@@ -112,11 +112,7 @@
     // but can't be removed until after the push.
     unix_close(tf.release());
 
-<<<<<<< HEAD
-    if (!do_sync_push(srcs, dst, sync, CompressionType::Any)) {
-=======
     if (!do_sync_push(srcs, dst, sync, CompressionType::Any, false)) {
->>>>>>> be9dfac3
         error_exit("Failed to push fastdeploy agent to device.");
     }
 }
