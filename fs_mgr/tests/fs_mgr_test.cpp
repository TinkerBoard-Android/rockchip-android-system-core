/*
 * Copyright (C) 2018 The Android Open Source Project
 *
 * Licensed under the Apache License, Version 2.0 (the "License");
 * you may not use this file except in compliance with the License.
 * You may obtain a copy of the License at
 *
 *      http://www.apache.org/licenses/LICENSE-2.0
 *
 * Unless required by applicable law or agreed to in writing, software
 * distributed under the License is distributed on an "AS IS" BASIS,
 * WITHOUT WARRANTIES OR CONDITIONS OF ANY KIND, either express or implied.
 * See the License for the specific language governing permissions and
 * limitations under the License.
 */

#include <linux/fs.h>
#include <mntent.h>

#include <algorithm>
#include <iterator>
#include <set>
#include <string>
#include <utility>
#include <vector>

#include <android-base/file.h>
#include <android-base/properties.h>
#include <android-base/strings.h>
#include <fstab/fstab.h>
#include <gtest/gtest.h>

#include "../fs_mgr_priv_boot_config.h"

using namespace android::fs_mgr;

namespace {

const std::string cmdline =
        "rcupdate.rcu_expedited=1 rootwait ro "
        "init=/init androidboot.bootdevice=1d84000.ufshc "
        "androidboot.baseband=sdy androidboot.keymaster=1  skip_initramfs "
        "androidboot.serialno=BLAHBLAHBLAH androidboot.slot_suffix=_a "
        "androidboot.hardware.platform=sdw813 androidboot.hardware=foo "
        "androidboot.revision=EVT1.0 androidboot.bootloader=burp-0.1-7521 "
        "androidboot.hardware.sku=mary androidboot.hardware.radio.subtype=0 "
        "androidboot.dtbo_idx=2 androidboot.mode=normal "
        "androidboot.hardware.ddr=1GB,combuchi,LPDDR4X "
        "androidboot.ddr_info=combuchiandroidboot.ddr_size=2GB "
        "androidboot.hardware.ufs=2GB,combushi "
        "androidboot.boottime=0BLE:58,1BLL:22,1BLE:571,2BLL:105,ODT:0,AVB:123 "
        "androidboot.ramdump=disabled "
        "dm=\"1 vroot none ro 1,0 10416 verity 1 624684 fec_start 624684\" "
        "root=/dev/dm-0 "
        "androidboot.vbmeta.device=PARTUUID=aa08f1a4-c7c9-402e-9a66-9707cafa9ceb "
        "androidboot.vbmeta.avb_version=\"1.1\" "
        "androidboot.vbmeta.device_state=unlocked "
        "androidboot.vbmeta.hash_alg=sha256 androidboot.vbmeta.size=5248 "
        "androidboot.vbmeta.digest="
        "ac13147e959861c20f2a6da97d25fe79e60e902c022a371c5c039d31e7c68860 "
        "androidboot.vbmeta.invalidate_on_error=yes "
        "androidboot.veritymode=enforcing androidboot.verifiedbootstate=orange "
        "androidboot.space=\"sha256 5248 androidboot.nospace=nope\" "
        "printk.devkmsg=on msm_rtb.filter=0x237 ehci-hcd.park=3 "
        "\"string =\"\"string '\" "
        "service_locator.enable=1 firmware_class.path=/vendor/firmware "
        "cgroup.memory=nokmem lpm_levels.sleep_disabled=1 "
        "buildvariant=userdebug  console=null "
        "terminator=\"truncated";

const std::vector<std::pair<std::string, std::string>> result_space = {
        {"rcupdate.rcu_expedited", "1"},
        {"rootwait", ""},
        {"ro", ""},
        {"init", "/init"},
        {"androidboot.bootdevice", "1d84000.ufshc"},
        {"androidboot.baseband", "sdy"},
        {"androidboot.keymaster", "1"},
        {"skip_initramfs", ""},
        {"androidboot.serialno", "BLAHBLAHBLAH"},
        {"androidboot.slot_suffix", "_a"},
        {"androidboot.hardware.platform", "sdw813"},
        {"androidboot.hardware", "foo"},
        {"androidboot.revision", "EVT1.0"},
        {"androidboot.bootloader", "burp-0.1-7521"},
        {"androidboot.hardware.sku", "mary"},
        {"androidboot.hardware.radio.subtype", "0"},
        {"androidboot.dtbo_idx", "2"},
        {"androidboot.mode", "normal"},
        {"androidboot.hardware.ddr", "1GB,combuchi,LPDDR4X"},
        {"androidboot.ddr_info", "combuchiandroidboot.ddr_size=2GB"},
        {"androidboot.hardware.ufs", "2GB,combushi"},
        {"androidboot.boottime", "0BLE:58,1BLL:22,1BLE:571,2BLL:105,ODT:0,AVB:123"},
        {"androidboot.ramdump", "disabled"},
        {"dm", "1 vroot none ro 1,0 10416 verity 1 624684 fec_start 624684"},
        {"root", "/dev/dm-0"},
        {"androidboot.vbmeta.device", "PARTUUID=aa08f1a4-c7c9-402e-9a66-9707cafa9ceb"},
        {"androidboot.vbmeta.avb_version", "1.1"},
        {"androidboot.vbmeta.device_state", "unlocked"},
        {"androidboot.vbmeta.hash_alg", "sha256"},
        {"androidboot.vbmeta.size", "5248"},
        {"androidboot.vbmeta.digest",
         "ac13147e959861c20f2a6da97d25fe79e60e902c022a371c5c039d31e7c68860"},
        {"androidboot.vbmeta.invalidate_on_error", "yes"},
        {"androidboot.veritymode", "enforcing"},
        {"androidboot.verifiedbootstate", "orange"},
        {"androidboot.space", "sha256 5248 androidboot.nospace=nope"},
        {"printk.devkmsg", "on"},
        {"msm_rtb.filter", "0x237"},
        {"ehci-hcd.park", "3"},
        {"string ", "string '"},
        {"service_locator.enable", "1"},
        {"firmware_class.path", "/vendor/firmware"},
        {"cgroup.memory", "nokmem"},
        {"lpm_levels.sleep_disabled", "1"},
        {"buildvariant", "userdebug"},
        {"console", "null"},
        {"terminator", "truncated"},
};

}  // namespace

TEST(fs_mgr, fs_mgr_parse_boot_config) {
    EXPECT_EQ(result_space, fs_mgr_parse_boot_config(cmdline));
}

TEST(fs_mgr, fs_mgr_get_boot_config_from_kernel_cmdline) {
    std::string content;
    for (const auto& entry : result_space) {
        static constexpr char androidboot[] = "androidboot.";
        if (!android::base::StartsWith(entry.first, androidboot)) continue;
        auto key = entry.first.substr(strlen(androidboot));
        EXPECT_TRUE(fs_mgr_get_boot_config_from_kernel(cmdline, key, &content)) << " for " << key;
        EXPECT_EQ(entry.second, content);
    }
    EXPECT_FALSE(fs_mgr_get_boot_config_from_kernel(cmdline, "vbmeta.avb_versio", &content));
    EXPECT_TRUE(content.empty()) << content;
    EXPECT_FALSE(fs_mgr_get_boot_config_from_kernel(cmdline, "nospace", &content));
    EXPECT_TRUE(content.empty()) << content;
}

TEST(fs_mgr, fs_mgr_read_fstab_file_proc_mounts) {
    Fstab fstab;
    ASSERT_TRUE(ReadFstabFromFile("/proc/mounts", &fstab));

    std::unique_ptr<std::FILE, int (*)(std::FILE*)> mounts(setmntent("/proc/mounts", "re"),
                                                           endmntent);
    ASSERT_NE(mounts, nullptr);

    mntent* mentry;
    size_t i = 0;
    while ((mentry = getmntent(mounts.get())) != nullptr) {
        ASSERT_LT(i, fstab.size());
        auto& entry = fstab[i];

        EXPECT_EQ(mentry->mnt_fsname, entry.blk_device);
        EXPECT_EQ(mentry->mnt_dir, entry.mount_point);
        EXPECT_EQ(mentry->mnt_type, entry.fs_type);

        std::set<std::string> mnt_opts;
        for (auto& s : android::base::Split(mentry->mnt_opts, ",")) {
            mnt_opts.emplace(s);
        }
        std::set<std::string> fs_options;
        if (!entry.fs_options.empty()) {
            for (auto& s : android::base::Split(entry.fs_options, ",")) {
                fs_options.emplace(s);
            }
        }
        // matches private content in fs_mgr_fstab.c
        static struct flag_list {
            const char* name;
            unsigned int flag;
        } mount_flags[] = {
                {"noatime", MS_NOATIME},
                {"noexec", MS_NOEXEC},
                {"nosuid", MS_NOSUID},
                {"nodev", MS_NODEV},
                {"nodiratime", MS_NODIRATIME},
                {"ro", MS_RDONLY},
                {"rw", 0},
                {"sync", MS_SYNCHRONOUS},
                {"remount", MS_REMOUNT},
                {"bind", MS_BIND},
                {"rec", MS_REC},
                {"unbindable", MS_UNBINDABLE},
                {"private", MS_PRIVATE},
                {"slave", MS_SLAVE},
                {"shared", MS_SHARED},
                {"defaults", 0},
                {0, 0},
        };
        for (auto f = 0; mount_flags[f].name; ++f) {
            if (mount_flags[f].flag & entry.flags) {
                fs_options.emplace(mount_flags[f].name);
            }
        }
        if (!(entry.flags & MS_RDONLY)) {
            fs_options.emplace("rw");
        }
        EXPECT_EQ(mnt_opts, fs_options) << "At line " << i;
        ++i;
    }
    EXPECT_EQ(i, fstab.size());
}

// TODO(124837435): enable it later when it can pass TreeHugger.
TEST(fs_mgr, DISABLED_ReadFstabFromFile_MountOptions) {
    TemporaryFile tf;
    ASSERT_TRUE(tf.fd != -1);
    std::string fstab_contents = R"fs(
source /            ext4    ro,barrier=1                    wait,slotselect,avb
source /metadata    ext4    noatime,nosuid,nodev,discard    wait,formattable

source /data        f2fs    noatime,nosuid,nodev,discard,reserve_root=32768,resgid=1065,fsync_mode=nobarrier    latemount,wait,check,fileencryption=ice,keydirectory=/metadata/vold/metadata_encryption,quota,formattable,sysfs_path=/sys/devices/platform/soc/1d84000.ufshc,reservedsize=128M

source /misc        emmc    defaults                        defaults

source /vendor/firmware_mnt    vfat    ro,shortname=lower,uid=1000,gid=1000,dmask=227,fmask=337,context=u:object_r:firmware_file:s0    wait,slotselect

source auto         vfat    defaults                        voldmanaged=usb:auto
source none         swap    defaults                        zramsize=1073741824,max_comp_streams=8
source none2        swap    nodiratime,remount,bind         zramsize=1073741824,max_comp_streams=8
source none3        swap    unbindable,private,slave        zramsize=1073741824,max_comp_streams=8
source none4        swap    noexec,shared,rec               zramsize=1073741824,max_comp_streams=8
source none5        swap    rw                              zramsize=1073741824,max_comp_streams=8
)fs";
    ASSERT_TRUE(android::base::WriteStringToFile(fstab_contents, tf.path));

    Fstab fstab;
    EXPECT_TRUE(ReadFstabFromFile(tf.path, &fstab));
    ASSERT_EQ(11U, fstab.size());

    EXPECT_EQ("/", fstab[0].mount_point);
    EXPECT_EQ(static_cast<unsigned long>(MS_RDONLY), fstab[0].flags);
    EXPECT_EQ("barrier=1", fstab[0].fs_options);

    EXPECT_EQ("/metadata", fstab[1].mount_point);
    EXPECT_EQ(static_cast<unsigned long>(MS_NOATIME | MS_NOSUID | MS_NODEV), fstab[1].flags);
    EXPECT_EQ("discard", fstab[1].fs_options);

    EXPECT_EQ("/data", fstab[2].mount_point);
    EXPECT_EQ(static_cast<unsigned long>(MS_NOATIME | MS_NOSUID | MS_NODEV), fstab[2].flags);
    EXPECT_EQ("discard,reserve_root=32768,resgid=1065,fsync_mode=nobarrier", fstab[2].fs_options);

    EXPECT_EQ("/misc", fstab[3].mount_point);
    EXPECT_EQ(0U, fstab[3].flags);
    EXPECT_EQ("", fstab[3].fs_options);

    EXPECT_EQ("/vendor/firmware_mnt", fstab[4].mount_point);
    EXPECT_EQ(static_cast<unsigned long>(MS_RDONLY), fstab[4].flags);
    EXPECT_EQ(
            "shortname=lower,uid=1000,gid=1000,dmask=227,fmask=337,"
            "context=u:object_r:firmware_file:s0",
            fstab[4].fs_options);

    EXPECT_EQ("auto", fstab[5].mount_point);
    EXPECT_EQ(0U, fstab[5].flags);
    EXPECT_EQ("", fstab[5].fs_options);

    EXPECT_EQ("none", fstab[6].mount_point);
    EXPECT_EQ(0U, fstab[6].flags);
    EXPECT_EQ("", fstab[6].fs_options);

    EXPECT_EQ("none2", fstab[7].mount_point);
    EXPECT_EQ(static_cast<unsigned long>(MS_NODIRATIME | MS_REMOUNT | MS_BIND), fstab[7].flags);
    EXPECT_EQ("", fstab[7].fs_options);

    EXPECT_EQ("none3", fstab[8].mount_point);
    EXPECT_EQ(static_cast<unsigned long>(MS_UNBINDABLE | MS_PRIVATE | MS_SLAVE), fstab[8].flags);
    EXPECT_EQ("", fstab[8].fs_options);

    EXPECT_EQ("none4", fstab[9].mount_point);
    EXPECT_EQ(static_cast<unsigned long>(MS_NOEXEC | MS_SHARED | MS_REC), fstab[9].flags);
    EXPECT_EQ("", fstab[9].fs_options);

    EXPECT_EQ("none5", fstab[10].mount_point);
    EXPECT_EQ(0U, fstab[10].flags);  // rw is the same as defaults
    EXPECT_EQ("", fstab[10].fs_options);
}

static bool CompareFlags(FstabEntry::FsMgrFlags& lhs, FstabEntry::FsMgrFlags& rhs) {
    // clang-format off
    return lhs.wait == rhs.wait &&
           lhs.check == rhs.check &&
           lhs.crypt == rhs.crypt &&
           lhs.nonremovable == rhs.nonremovable &&
           lhs.vold_managed == rhs.vold_managed &&
           lhs.recovery_only == rhs.recovery_only &&
           lhs.verify == rhs.verify &&
           lhs.force_crypt == rhs.force_crypt &&
           lhs.no_emulated_sd == rhs.no_emulated_sd &&
           lhs.no_trim == rhs.no_trim &&
           lhs.file_encryption == rhs.file_encryption &&
           lhs.formattable == rhs.formattable &&
           lhs.slot_select == rhs.slot_select &&
           lhs.force_fde_or_fbe == rhs.force_fde_or_fbe &&
           lhs.late_mount == rhs.late_mount &&
           lhs.no_fail == rhs.no_fail &&
           lhs.verify_at_boot == rhs.verify_at_boot &&
           lhs.quota == rhs.quota &&
           lhs.avb == rhs.avb &&
           lhs.logical == rhs.logical &&
           lhs.checkpoint_blk == rhs.checkpoint_blk &&
           lhs.checkpoint_fs == rhs.checkpoint_fs &&
           lhs.first_stage_mount == rhs.first_stage_mount &&
           lhs.slot_select_other == rhs.slot_select_other &&
           lhs.fs_verity == rhs.fs_verity;
    // clang-format on
}

// TODO(124837435): enable it later when it can pass TreeHugger.
TEST(fs_mgr, DISABLED_ReadFstabFromFile_FsMgrFlags) {
    TemporaryFile tf;
    ASSERT_TRUE(tf.fd != -1);
    std::string fstab_contents = R"fs(
source none0       swap   defaults      wait,check,nonremovable,recoveryonly,verifyatboot,verify
source none1       swap   defaults      avb,noemulatedsd,notrim,formattable,slotselect,nofail
source none2       swap   defaults      first_stage_mount,latemount,quota,logical,slotselect_other
source none3       swap   defaults      checkpoint=block
source none4       swap   defaults      checkpoint=fs
source none5       swap   defaults      defaults
)fs";
    ASSERT_TRUE(android::base::WriteStringToFile(fstab_contents, tf.path));

    Fstab fstab;
    EXPECT_TRUE(ReadFstabFromFile(tf.path, &fstab));
    ASSERT_EQ(6U, fstab.size());

    auto entry = fstab.begin();
    EXPECT_EQ("none0", entry->mount_point);
    {
        FstabEntry::FsMgrFlags flags = {};
        flags.wait = true;
        flags.check = true;
        flags.nonremovable = true;
        flags.recovery_only = true;
        flags.verify_at_boot = true;
        flags.verify = true;
        EXPECT_TRUE(CompareFlags(flags, entry->fs_mgr_flags));
    }
    entry++;

    EXPECT_EQ("none1", entry->mount_point);
    {
        FstabEntry::FsMgrFlags flags = {};
        flags.avb = true;
        flags.no_emulated_sd = true;
        flags.no_trim = true;
        flags.formattable = true;
        flags.slot_select = true;
        flags.no_fail = true;
        EXPECT_TRUE(CompareFlags(flags, entry->fs_mgr_flags));
    }
    entry++;

    EXPECT_EQ("none2", entry->mount_point);
    {
        FstabEntry::FsMgrFlags flags = {};
        flags.first_stage_mount = true;
        flags.late_mount = true;
        flags.quota = true;
        flags.logical = true;
        flags.slot_select_other = true;
        EXPECT_TRUE(CompareFlags(flags, entry->fs_mgr_flags));
    }
    entry++;

    EXPECT_EQ("none3", entry->mount_point);
    {
        FstabEntry::FsMgrFlags flags = {};
        flags.checkpoint_blk = true;
        EXPECT_TRUE(CompareFlags(flags, entry->fs_mgr_flags));
    }
    entry++;

    EXPECT_EQ("none4", entry->mount_point);
    {
        FstabEntry::FsMgrFlags flags = {};
        flags.checkpoint_fs = true;
        EXPECT_TRUE(CompareFlags(flags, entry->fs_mgr_flags));
    }
    entry++;

    EXPECT_EQ("none5", entry->mount_point);
    {
        FstabEntry::FsMgrFlags flags = {};
        EXPECT_TRUE(CompareFlags(flags, entry->fs_mgr_flags));
    }
}

TEST(fs_mgr, ReadFstabFromFile_FsMgrOptions_AllBad) {
    TemporaryFile tf;
    ASSERT_TRUE(tf.fd != -1);
    std::string fstab_contents = R"fs(
source none0       swap   defaults      encryptable,forceencrypt,fileencryption,forcefdeorfbe,keydirectory,length,swapprio,zramsize,max_comp_streams,reservedsize,eraseblk,logicalblk,sysfs_path,zram_backingdev_size

source none1       swap   defaults      encryptable=,forceencrypt=,fileencryption=,keydirectory=,length=,swapprio=,zramsize=,max_comp_streams=,avb=,reservedsize=,eraseblk=,logicalblk=,sysfs_path=,zram_backingdev_size=

source none2       swap   defaults      forcefdeorfbe=

)fs";
    ASSERT_TRUE(android::base::WriteStringToFile(fstab_contents, tf.path));

    Fstab fstab;
    EXPECT_TRUE(ReadFstabFromFile(tf.path, &fstab));
    ASSERT_EQ(3U, fstab.size());

    auto entry = fstab.begin();
    EXPECT_EQ("none0", entry->mount_point);
    {
        FstabEntry::FsMgrFlags flags = {};
        EXPECT_TRUE(CompareFlags(flags, entry->fs_mgr_flags));
    }
    EXPECT_EQ("", entry->key_loc);
    EXPECT_EQ("", entry->key_dir);
    EXPECT_EQ(0, entry->length);
    EXPECT_EQ("", entry->label);
    EXPECT_EQ(-1, entry->partnum);
    EXPECT_EQ(-1, entry->swap_prio);
    EXPECT_EQ(0, entry->max_comp_streams);
    EXPECT_EQ(0, entry->zram_size);
    EXPECT_EQ(0, entry->reserved_size);
    EXPECT_EQ("", entry->encryption_options);
    EXPECT_EQ(0, entry->erase_blk_size);
    EXPECT_EQ(0, entry->logical_blk_size);
    EXPECT_EQ("", entry->sysfs_path);
    EXPECT_EQ(0U, entry->zram_backingdev_size);
    entry++;

    EXPECT_EQ("none1", entry->mount_point);
    {
        FstabEntry::FsMgrFlags flags = {};
        flags.crypt = true;
        flags.force_crypt = true;
        flags.file_encryption = true;
        flags.avb = true;
        EXPECT_TRUE(CompareFlags(flags, entry->fs_mgr_flags));
    }
    EXPECT_EQ("", entry->key_loc);
    EXPECT_EQ("", entry->key_dir);
    EXPECT_EQ(0, entry->length);
    EXPECT_EQ("", entry->label);
    EXPECT_EQ(-1, entry->partnum);
    EXPECT_EQ(-1, entry->swap_prio);
    EXPECT_EQ(0, entry->max_comp_streams);
    EXPECT_EQ(0, entry->zram_size);
    EXPECT_EQ(0, entry->reserved_size);
    EXPECT_EQ("", entry->encryption_options);
    EXPECT_EQ(0, entry->erase_blk_size);
    EXPECT_EQ(0, entry->logical_blk_size);
    EXPECT_EQ("", entry->sysfs_path);
    EXPECT_EQ(0U, entry->zram_backingdev_size);
    entry++;

    // forcefdeorfbe has its own encryption_options defaults, so test it separately.
    EXPECT_EQ("none2", entry->mount_point);
    {
        FstabEntry::FsMgrFlags flags = {};
        flags.force_fde_or_fbe = true;
        EXPECT_TRUE(CompareFlags(flags, entry->fs_mgr_flags));
    }
    EXPECT_EQ("aes-256-xts:aes-256-cts", entry->encryption_options);
    EXPECT_EQ("", entry->key_loc);
}

TEST(fs_mgr, ReadFstabFromFile_FsMgrOptions_Encryptable) {
    TemporaryFile tf;
    ASSERT_TRUE(tf.fd != -1);
    std::string fstab_contents = R"fs(
source none0       swap   defaults      encryptable=/dir/key
)fs";
    ASSERT_TRUE(android::base::WriteStringToFile(fstab_contents, tf.path));

    Fstab fstab;
    EXPECT_TRUE(ReadFstabFromFile(tf.path, &fstab));
    ASSERT_EQ(1U, fstab.size());

    FstabEntry::FsMgrFlags flags = {};
    flags.crypt = true;

    auto entry = fstab.begin();
    EXPECT_EQ("none0", entry->mount_point);
    EXPECT_TRUE(CompareFlags(flags, entry->fs_mgr_flags));
    EXPECT_EQ("/dir/key", entry->key_loc);
}

TEST(fs_mgr, ReadFstabFromFile_FsMgrOptions_VoldManaged) {
    TemporaryFile tf;
    ASSERT_TRUE(tf.fd != -1);
    std::string fstab_contents = R"fs(
source none0       swap   defaults      voldmanaged=:
source none1       swap   defaults      voldmanaged=sdcard
source none2       swap   defaults      voldmanaged=sdcard:3
source none3       swap   defaults      voldmanaged=sdcard:auto
)fs";
    ASSERT_TRUE(android::base::WriteStringToFile(fstab_contents, tf.path));

    Fstab fstab;
    EXPECT_TRUE(ReadFstabFromFile(tf.path, &fstab));
    ASSERT_EQ(4U, fstab.size());

    FstabEntry::FsMgrFlags flags = {};
    flags.vold_managed = true;

    auto entry = fstab.begin();
    EXPECT_EQ("none0", entry->mount_point);
    EXPECT_TRUE(CompareFlags(flags, entry->fs_mgr_flags));
    EXPECT_TRUE(entry->label.empty());
    EXPECT_EQ(-1, entry->partnum);
    entry++;

    EXPECT_EQ("none1", entry->mount_point);
    EXPECT_TRUE(CompareFlags(flags, entry->fs_mgr_flags));
    EXPECT_TRUE(entry->label.empty());
    EXPECT_EQ(-1, entry->partnum);
    entry++;

    EXPECT_EQ("none2", entry->mount_point);
    EXPECT_TRUE(CompareFlags(flags, entry->fs_mgr_flags));
    EXPECT_EQ("sdcard", entry->label);
    EXPECT_EQ(3, entry->partnum);
    entry++;

    EXPECT_EQ("none3", entry->mount_point);
    EXPECT_TRUE(CompareFlags(flags, entry->fs_mgr_flags));
    EXPECT_EQ("sdcard", entry->label);
    EXPECT_EQ(-1, entry->partnum);
}

TEST(fs_mgr, ReadFstabFromFile_FsMgrOptions_Length) {
    TemporaryFile tf;
    ASSERT_TRUE(tf.fd != -1);
    std::string fstab_contents = R"fs(
source none0       swap   defaults      length=blah
source none1       swap   defaults      length=123456
)fs";
    ASSERT_TRUE(android::base::WriteStringToFile(fstab_contents, tf.path));

    Fstab fstab;
    EXPECT_TRUE(ReadFstabFromFile(tf.path, &fstab));
    ASSERT_EQ(2U, fstab.size());

    FstabEntry::FsMgrFlags flags = {};

    auto entry = fstab.begin();
    EXPECT_EQ("none0", entry->mount_point);
    EXPECT_TRUE(CompareFlags(flags, entry->fs_mgr_flags));
    EXPECT_EQ(0, entry->length);
    entry++;

    EXPECT_EQ("none1", entry->mount_point);
    EXPECT_TRUE(CompareFlags(flags, entry->fs_mgr_flags));
    EXPECT_EQ(123456, entry->length);
}

TEST(fs_mgr, ReadFstabFromFile_FsMgrOptions_Swapprio) {
    TemporaryFile tf;
    ASSERT_TRUE(tf.fd != -1);
    std::string fstab_contents = R"fs(
source none0       swap   defaults      swapprio=blah
source none1       swap   defaults      swapprio=123456
)fs";
    ASSERT_TRUE(android::base::WriteStringToFile(fstab_contents, tf.path));

    Fstab fstab;
    EXPECT_TRUE(ReadFstabFromFile(tf.path, &fstab));
    ASSERT_EQ(2U, fstab.size());

    FstabEntry::FsMgrFlags flags = {};

    auto entry = fstab.begin();
    EXPECT_EQ("none0", entry->mount_point);
    EXPECT_TRUE(CompareFlags(flags, entry->fs_mgr_flags));
    EXPECT_EQ(-1, entry->swap_prio);
    entry++;

    EXPECT_EQ("none1", entry->mount_point);
    EXPECT_TRUE(CompareFlags(flags, entry->fs_mgr_flags));
    EXPECT_EQ(123456, entry->swap_prio);
}

TEST(fs_mgr, ReadFstabFromFile_FsMgrOptions_ZramSize) {
    TemporaryFile tf;
    ASSERT_TRUE(tf.fd != -1);
    std::string fstab_contents = R"fs(
source none0       swap   defaults      zramsize=blah
source none1       swap   defaults      zramsize=123456
source none2       swap   defaults      zramsize=blah%
source none3       swap   defaults      zramsize=5%
source none4       swap   defaults      zramsize=105%
source none5       swap   defaults      zramsize=%
)fs";
    ASSERT_TRUE(android::base::WriteStringToFile(fstab_contents, tf.path));

    Fstab fstab;
    EXPECT_TRUE(ReadFstabFromFile(tf.path, &fstab));
    ASSERT_EQ(6U, fstab.size());

    FstabEntry::FsMgrFlags flags = {};

    auto entry = fstab.begin();
    EXPECT_EQ("none0", entry->mount_point);
    EXPECT_TRUE(CompareFlags(flags, entry->fs_mgr_flags));
    EXPECT_EQ(0, entry->zram_size);
    entry++;

    EXPECT_EQ("none1", entry->mount_point);
    EXPECT_TRUE(CompareFlags(flags, entry->fs_mgr_flags));
    EXPECT_EQ(123456, entry->zram_size);
    entry++;

    EXPECT_EQ("none2", entry->mount_point);
    EXPECT_TRUE(CompareFlags(flags, entry->fs_mgr_flags));
    EXPECT_EQ(0, entry->zram_size);
    entry++;

    EXPECT_EQ("none3", entry->mount_point);
    EXPECT_TRUE(CompareFlags(flags, entry->fs_mgr_flags));
    EXPECT_NE(0, entry->zram_size);
    entry++;

    EXPECT_EQ("none4", entry->mount_point);
    EXPECT_TRUE(CompareFlags(flags, entry->fs_mgr_flags));
    EXPECT_EQ(0, entry->zram_size);
    entry++;

    EXPECT_EQ("none5", entry->mount_point);
    EXPECT_TRUE(CompareFlags(flags, entry->fs_mgr_flags));
    EXPECT_EQ(0, entry->zram_size);
}

TEST(fs_mgr, ReadFstabFromFile_FsMgrOptions_ForceEncrypt) {
    TemporaryFile tf;
    ASSERT_TRUE(tf.fd != -1);
    std::string fstab_contents = R"fs(
source none0       swap   defaults      forceencrypt=/dir/key
)fs";

    ASSERT_TRUE(android::base::WriteStringToFile(fstab_contents, tf.path));

    Fstab fstab;
    EXPECT_TRUE(ReadFstabFromFile(tf.path, &fstab));
    ASSERT_EQ(1U, fstab.size());

    auto entry = fstab.begin();
    EXPECT_EQ("none0", entry->mount_point);

    FstabEntry::FsMgrFlags flags = {};
    flags.force_crypt = true;
    EXPECT_TRUE(CompareFlags(flags, entry->fs_mgr_flags));

    EXPECT_EQ("/dir/key", entry->key_loc);
}

TEST(fs_mgr, ReadFstabFromFile_FsMgrOptions_ForceFdeOrFbe) {
    TemporaryFile tf;
    ASSERT_TRUE(tf.fd != -1);
    std::string fstab_contents = R"fs(
source none0       swap   defaults      forcefdeorfbe=/dir/key
)fs";

    ASSERT_TRUE(android::base::WriteStringToFile(fstab_contents, tf.path));

    Fstab fstab;
    EXPECT_TRUE(ReadFstabFromFile(tf.path, &fstab));
    ASSERT_EQ(1U, fstab.size());

    auto entry = fstab.begin();
    EXPECT_EQ("none0", entry->mount_point);

    FstabEntry::FsMgrFlags flags = {};
    flags.force_fde_or_fbe = true;
    EXPECT_TRUE(CompareFlags(flags, entry->fs_mgr_flags));

    EXPECT_EQ("/dir/key", entry->key_loc);
    EXPECT_EQ("aes-256-xts:aes-256-cts", entry->encryption_options);
}

TEST(fs_mgr, ReadFstabFromFile_FsMgrOptions_FileEncryption) {
    TemporaryFile tf;
    ASSERT_TRUE(tf.fd != -1);
    std::string fstab_contents = R"fs(
source none0       swap   defaults      fileencryption=aes-256-xts:aes-256-cts:v1
)fs";

    ASSERT_TRUE(android::base::WriteStringToFile(fstab_contents, tf.path));

    Fstab fstab;
    EXPECT_TRUE(ReadFstabFromFile(tf.path, &fstab));
    ASSERT_EQ(1U, fstab.size());

    FstabEntry::FsMgrFlags flags = {};
    flags.file_encryption = true;

    auto entry = fstab.begin();
    EXPECT_EQ("none0", entry->mount_point);
    EXPECT_TRUE(CompareFlags(flags, entry->fs_mgr_flags));
    EXPECT_EQ("aes-256-xts:aes-256-cts:v1", entry->encryption_options);
}

TEST(fs_mgr, ReadFstabFromFile_FsMgrOptions_MaxCompStreams) {
    TemporaryFile tf;
    ASSERT_TRUE(tf.fd != -1);
    std::string fstab_contents = R"fs(
source none0       swap   defaults      max_comp_streams=blah
source none1       swap   defaults      max_comp_streams=123456
)fs";
    ASSERT_TRUE(android::base::WriteStringToFile(fstab_contents, tf.path));

    Fstab fstab;
    EXPECT_TRUE(ReadFstabFromFile(tf.path, &fstab));
    ASSERT_EQ(2U, fstab.size());

    FstabEntry::FsMgrFlags flags = {};

    auto entry = fstab.begin();
    EXPECT_EQ("none0", entry->mount_point);
    EXPECT_TRUE(CompareFlags(flags, entry->fs_mgr_flags));
    EXPECT_EQ(0, entry->max_comp_streams);
    entry++;

    EXPECT_EQ("none1", entry->mount_point);
    EXPECT_TRUE(CompareFlags(flags, entry->fs_mgr_flags));
    EXPECT_EQ(123456, entry->max_comp_streams);
}

TEST(fs_mgr, ReadFstabFromFile_FsMgrOptions_ReservedSize) {
    TemporaryFile tf;
    ASSERT_TRUE(tf.fd != -1);
    std::string fstab_contents = R"fs(
source none0       swap   defaults      reservedsize=blah
source none1       swap   defaults      reservedsize=2
source none2       swap   defaults      reservedsize=1K
source none3       swap   defaults      reservedsize=2m
)fs";
    ASSERT_TRUE(android::base::WriteStringToFile(fstab_contents, tf.path));

    Fstab fstab;
    EXPECT_TRUE(ReadFstabFromFile(tf.path, &fstab));
    ASSERT_EQ(4U, fstab.size());

    FstabEntry::FsMgrFlags flags = {};

    auto entry = fstab.begin();
    EXPECT_EQ("none0", entry->mount_point);
    EXPECT_TRUE(CompareFlags(flags, entry->fs_mgr_flags));
    EXPECT_EQ(0, entry->reserved_size);
    entry++;

    EXPECT_EQ("none1", entry->mount_point);
    EXPECT_TRUE(CompareFlags(flags, entry->fs_mgr_flags));
    EXPECT_EQ(2, entry->reserved_size);
    entry++;

    EXPECT_EQ("none2", entry->mount_point);
    EXPECT_TRUE(CompareFlags(flags, entry->fs_mgr_flags));
    EXPECT_EQ(1024, entry->reserved_size);
    entry++;

    EXPECT_EQ("none3", entry->mount_point);
    EXPECT_TRUE(CompareFlags(flags, entry->fs_mgr_flags));
    EXPECT_EQ(2 * 1024 * 1024, entry->reserved_size);
}

TEST(fs_mgr, ReadFstabFromFile_FsMgrOptions_EraseBlk) {
    TemporaryFile tf;
    ASSERT_TRUE(tf.fd != -1);
    std::string fstab_contents = R"fs(
source none0       swap   defaults      eraseblk=blah
source none1       swap   defaults      eraseblk=4000
source none2       swap   defaults      eraseblk=5000
source none3       swap   defaults      eraseblk=8192
)fs";
    ASSERT_TRUE(android::base::WriteStringToFile(fstab_contents, tf.path));

    Fstab fstab;
    EXPECT_TRUE(ReadFstabFromFile(tf.path, &fstab));
    ASSERT_EQ(4U, fstab.size());

    FstabEntry::FsMgrFlags flags = {};

    auto entry = fstab.begin();
    EXPECT_EQ("none0", entry->mount_point);
    EXPECT_TRUE(CompareFlags(flags, entry->fs_mgr_flags));
    EXPECT_EQ(0, entry->erase_blk_size);
    entry++;

    EXPECT_EQ("none1", entry->mount_point);
    EXPECT_TRUE(CompareFlags(flags, entry->fs_mgr_flags));
    EXPECT_EQ(0, entry->erase_blk_size);
    entry++;

    EXPECT_EQ("none2", entry->mount_point);
    EXPECT_TRUE(CompareFlags(flags, entry->fs_mgr_flags));
    EXPECT_EQ(0, entry->erase_blk_size);
    entry++;

    EXPECT_EQ("none3", entry->mount_point);
    EXPECT_TRUE(CompareFlags(flags, entry->fs_mgr_flags));
    EXPECT_EQ(8192, entry->erase_blk_size);
}

TEST(fs_mgr, ReadFstabFromFile_FsMgrOptions_Logicalblk) {
    TemporaryFile tf;
    ASSERT_TRUE(tf.fd != -1);
    std::string fstab_contents = R"fs(
source none0       swap   defaults      logicalblk=blah
source none1       swap   defaults      logicalblk=4000
source none2       swap   defaults      logicalblk=5000
source none3       swap   defaults      logicalblk=8192
)fs";
    ASSERT_TRUE(android::base::WriteStringToFile(fstab_contents, tf.path));

    Fstab fstab;
    EXPECT_TRUE(ReadFstabFromFile(tf.path, &fstab));
    ASSERT_EQ(4U, fstab.size());

    FstabEntry::FsMgrFlags flags = {};

    auto entry = fstab.begin();
    EXPECT_EQ("none0", entry->mount_point);
    EXPECT_TRUE(CompareFlags(flags, entry->fs_mgr_flags));
    EXPECT_EQ(0, entry->logical_blk_size);
    entry++;

    EXPECT_EQ("none1", entry->mount_point);
    EXPECT_TRUE(CompareFlags(flags, entry->fs_mgr_flags));
    EXPECT_EQ(0, entry->logical_blk_size);
    entry++;

    EXPECT_EQ("none2", entry->mount_point);
    EXPECT_TRUE(CompareFlags(flags, entry->fs_mgr_flags));
    EXPECT_EQ(0, entry->logical_blk_size);
    entry++;

    EXPECT_EQ("none3", entry->mount_point);
    EXPECT_TRUE(CompareFlags(flags, entry->fs_mgr_flags));
    EXPECT_EQ(8192, entry->logical_blk_size);
}

TEST(fs_mgr, ReadFstabFromFile_FsMgrOptions_Avb) {
    TemporaryFile tf;
    ASSERT_TRUE(tf.fd != -1);
    std::string fstab_contents = R"fs(
source none0       swap   defaults      avb=vbmeta_partition
source none1       swap   defaults      avb_keys=/path/to/test.avbpubkey
)fs";

    ASSERT_TRUE(android::base::WriteStringToFile(fstab_contents, tf.path));

    Fstab fstab;
    EXPECT_TRUE(ReadFstabFromFile(tf.path, &fstab));
    ASSERT_EQ(2U, fstab.size());

    auto entry = fstab.begin();
    EXPECT_EQ("none0", entry->mount_point);

    FstabEntry::FsMgrFlags flags = {};
    flags.avb = true;
    EXPECT_TRUE(CompareFlags(flags, entry->fs_mgr_flags));

    EXPECT_EQ("vbmeta_partition", entry->vbmeta_partition);
    entry++;

    EXPECT_EQ("none1", entry->mount_point);
    FstabEntry::FsMgrFlags empty_flags = {};  // no flags should be set for avb_keys.
    EXPECT_TRUE(CompareFlags(empty_flags, entry->fs_mgr_flags));
    EXPECT_EQ("/path/to/test.avbpubkey", entry->avb_keys);
}

TEST(fs_mgr, ReadFstabFromFile_FsMgrOptions_KeyDirectory) {
    TemporaryFile tf;
    ASSERT_TRUE(tf.fd != -1);
    std::string fstab_contents = R"fs(
source none0       swap   defaults      keydirectory=/dir/key
)fs";

    ASSERT_TRUE(android::base::WriteStringToFile(fstab_contents, tf.path));

    Fstab fstab;
    EXPECT_TRUE(ReadFstabFromFile(tf.path, &fstab));
    ASSERT_EQ(1U, fstab.size());

    auto entry = fstab.begin();
    EXPECT_EQ("none0", entry->mount_point);

    FstabEntry::FsMgrFlags flags = {};
    EXPECT_TRUE(CompareFlags(flags, entry->fs_mgr_flags));

    EXPECT_EQ("/dir/key", entry->key_dir);
}

TEST(fs_mgr, ReadFstabFromFile_FsMgrOptions_SysfsPath) {
    TemporaryFile tf;
    ASSERT_TRUE(tf.fd != -1);
    std::string fstab_contents = R"fs(
source none0       swap   defaults      sysfs_path=/sys/device
)fs";

    ASSERT_TRUE(android::base::WriteStringToFile(fstab_contents, tf.path));

    Fstab fstab;
    EXPECT_TRUE(ReadFstabFromFile(tf.path, &fstab));
    ASSERT_EQ(1U, fstab.size());

    auto entry = fstab.begin();
    EXPECT_EQ("none0", entry->mount_point);

    FstabEntry::FsMgrFlags flags = {};
    EXPECT_TRUE(CompareFlags(flags, entry->fs_mgr_flags));

    EXPECT_EQ("/sys/device", entry->sysfs_path);
}

TEST(fs_mgr, ReadFstabFromFile_FsMgrOptions_Zram) {
    TemporaryFile tf;
    ASSERT_TRUE(tf.fd != -1);
    std::string fstab_contents = R"fs(
source none1       swap   defaults      zram_backingdev_size=blah
source none2       swap   defaults      zram_backingdev_size=2
source none3       swap   defaults      zram_backingdev_size=1K
source none4       swap   defaults      zram_backingdev_size=2m

)fs";

    ASSERT_TRUE(android::base::WriteStringToFile(fstab_contents, tf.path));

    Fstab fstab;
    EXPECT_TRUE(ReadFstabFromFile(tf.path, &fstab));
    ASSERT_EQ(4U, fstab.size());

    auto entry = fstab.begin();

    EXPECT_EQ("none1", entry->mount_point);
    EXPECT_EQ(0U, entry->zram_backingdev_size);
    entry++;

    EXPECT_EQ("none2", entry->mount_point);
    EXPECT_EQ(2U, entry->zram_backingdev_size);
    entry++;

    EXPECT_EQ("none3", entry->mount_point);
    EXPECT_EQ(1024U, entry->zram_backingdev_size);
    entry++;

    EXPECT_EQ("none4", entry->mount_point);
    EXPECT_EQ(2U * 1024U * 1024U, entry->zram_backingdev_size);
    entry++;
<<<<<<< HEAD
=======

    EXPECT_EQ("none5", entry->mount_point);
    EXPECT_EQ("/dev/path2", entry->zram_backing_dev_path);
}

TEST(fs_mgr, DefaultFstabContainsUserdata) {
    Fstab fstab;
    ASSERT_TRUE(ReadDefaultFstab(&fstab)) << "Failed to read default fstab";
    ASSERT_NE(nullptr, GetEntryForMountPoint(&fstab, "/data"))
            << "Default fstab doesn't contain /data entry";
>>>>>>> 52a99513
}<|MERGE_RESOLUTION|>--- conflicted
+++ resolved
@@ -947,11 +947,6 @@
     EXPECT_EQ("none4", entry->mount_point);
     EXPECT_EQ(2U * 1024U * 1024U, entry->zram_backingdev_size);
     entry++;
-<<<<<<< HEAD
-=======
-
-    EXPECT_EQ("none5", entry->mount_point);
-    EXPECT_EQ("/dev/path2", entry->zram_backing_dev_path);
 }
 
 TEST(fs_mgr, DefaultFstabContainsUserdata) {
@@ -959,5 +954,4 @@
     ASSERT_TRUE(ReadDefaultFstab(&fstab)) << "Failed to read default fstab";
     ASSERT_NE(nullptr, GetEntryForMountPoint(&fstab, "/data"))
             << "Default fstab doesn't contain /data entry";
->>>>>>> 52a99513
 }