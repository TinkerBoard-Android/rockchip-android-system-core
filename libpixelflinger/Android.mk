LOCAL_PATH:= $(call my-dir)
include $(CLEAR_VARS)

#
# C/C++ and ARMv5 objects
#

include $(CLEAR_VARS)
PIXELFLINGER_SRC_FILES:= \
	codeflinger/ARMAssemblerInterface.cpp \
	codeflinger/ARMAssemblerProxy.cpp \
	codeflinger/CodeCache.cpp \
	codeflinger/GGLAssembler.cpp \
	codeflinger/load_store.cpp \
	codeflinger/blending.cpp \
	codeflinger/texturing.cpp \
	fixed.cpp.arm \
	picker.cpp.arm \
	pixelflinger.cpp.arm \
	trap.cpp.arm \
	scanline.cpp.arm \
	format.cpp \
	clear.cpp \
	raster.cpp \
	buffer.cpp

PIXELFLINGER_CFLAGS := -fstrict-aliasing -fomit-frame-pointer

PIXELFLINGER_SRC_FILES_arm := \
	codeflinger/ARMAssembler.cpp \
	codeflinger/disassem.c \
	col32cb16blend.S \
	t32cb16blend.S \

ifeq ($(ARCH_ARM_HAVE_NEON),true)
PIXELFLINGER_SRC_FILES_arm += col32cb16blend_neon.S
PIXELFLINGER_CFLAGS_arm += -D__ARM_HAVE_NEON
endif

PIXELFLINGER_SRC_FILES_arm64 := \
	codeflinger/Arm64Assembler.cpp \
	codeflinger/Arm64Disassembler.cpp \
	arch-arm64/col32cb16blend.S \
	arch-arm64/t32cb16blend.S \

ifndef ARCH_MIPS_REV6
PIXELFLINGER_SRC_FILES_mips := \
	codeflinger/MIPSAssembler.cpp \
	codeflinger/mips_disassem.c \
	arch-mips/t32cb16blend.S \

endif
#
# Shared library
#

LOCAL_MODULE:= libpixelflinger
LOCAL_SRC_FILES := $(PIXELFLINGER_SRC_FILES)
LOCAL_SRC_FILES_arm := $(PIXELFLINGER_SRC_FILES_arm)
LOCAL_SRC_FILES_arm64 := $(PIXELFLINGER_SRC_FILES_arm64)
LOCAL_SRC_FILES_mips := $(PIXELFLINGER_SRC_FILES_mips)
LOCAL_CFLAGS := $(PIXELFLINGER_CFLAGS)
<<<<<<< HEAD
LOCAL_EXPORT_C_INCLUDE_DIRS := $(LOCAL_PATH)/include
LOCAL_C_INCLUDES += $(LOCAL_EXPORT_C_INCLUDE_DIRS)
LOCAL_SHARED_LIBRARIES := libcutils liblog
=======
LOCAL_SHARED_LIBRARIES := libcutils liblog libutils
LOCAL_C_INCLUDES += external/safe-iop/include
>>>>>>> cf676a86

# Really this should go away entirely or at least not depend on
# libhardware, but this at least gets us built.
LOCAL_SHARED_LIBRARIES += libhardware_legacy
LOCAL_CFLAGS += -DWITH_LIB_HARDWARE
# t32cb16blend.S does not compile with Clang.
LOCAL_CLANG_ASFLAGS_arm += -no-integrated-as
# arch-arm64/col32cb16blend.S does not compile with Clang.
LOCAL_CLANG_ASFLAGS_arm64 += -no-integrated-as
include $(BUILD_SHARED_LIBRARY)

include $(call all-makefiles-under,$(LOCAL_PATH))<|MERGE_RESOLUTION|>--- conflicted
+++ resolved
@@ -60,14 +60,10 @@
 LOCAL_SRC_FILES_arm64 := $(PIXELFLINGER_SRC_FILES_arm64)
 LOCAL_SRC_FILES_mips := $(PIXELFLINGER_SRC_FILES_mips)
 LOCAL_CFLAGS := $(PIXELFLINGER_CFLAGS)
-<<<<<<< HEAD
 LOCAL_EXPORT_C_INCLUDE_DIRS := $(LOCAL_PATH)/include
-LOCAL_C_INCLUDES += $(LOCAL_EXPORT_C_INCLUDE_DIRS)
-LOCAL_SHARED_LIBRARIES := libcutils liblog
-=======
+LOCAL_C_INCLUDES += $(LOCAL_EXPORT_C_INCLUDE_DIRS) \
+		    external/safe-iop/include
 LOCAL_SHARED_LIBRARIES := libcutils liblog libutils
-LOCAL_C_INCLUDES += external/safe-iop/include
->>>>>>> cf676a86
 
 # Really this should go away entirely or at least not depend on
 # libhardware, but this at least gets us built.
