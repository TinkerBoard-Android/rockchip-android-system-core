--- conflicted
+++ resolved
@@ -1,46 +1,4 @@
 #ifndef KEYWORD
-<<<<<<< HEAD
-int do_bootchart_init(int nargs, char **args);
-int do_class_start(int nargs, char **args);
-int do_class_stop(int nargs, char **args);
-int do_class_reset(int nargs, char **args);
-int do_domainname(int nargs, char **args);
-int do_enable(int nargs, char **args);
-int do_exec(int nargs, char **args);
-int do_export(int nargs, char **args);
-int do_hostname(int nargs, char **args);
-int do_ifup(int nargs, char **args);
-int do_insmod(int nargs, char **args);
-int do_installkey(int nargs, char **args);
-int do_mkdir(int nargs, char **args);
-int do_mount_all(int nargs, char **args);
-int do_mount(int nargs, char **args);
-int do_powerctl(int nargs, char **args);
-int do_restart(int nargs, char **args);
-int do_restorecon(int nargs, char **args);
-int do_restorecon_recursive(int nargs, char **args);
-int do_rm(int nargs, char **args);
-int do_rmdir(int nargs, char **args);
-int do_setprop(int nargs, char **args);
-int do_setrlimit(int nargs, char **args);
-int do_setusercryptopolicies(int nargs, char **args);
-int do_start(int nargs, char **args);
-int do_stop(int nargs, char **args);
-int do_swapon_all(int nargs, char **args);
-int do_trigger(int nargs, char **args);
-int do_symlink(int nargs, char **args);
-int do_sysclktz(int nargs, char **args);
-int do_write(int nargs, char **args);
-int do_copy(int nargs, char **args);
-int do_chown(int nargs, char **args);
-int do_chmod(int nargs, char **args);
-int do_loglevel(int nargs, char **args);
-int do_load_persist_props(int nargs, char **args);
-int do_load_system_props(int nargs, char **args);
-int do_verity_load_state(int nargs, char **args);
-int do_verity_update_state(int nargs, char **args);
-int do_wait(int nargs, char **args);
-=======
 #include <string>
 #include <vector>
 int do_bootchart_init(const std::vector<std::string>& args);
@@ -66,6 +24,7 @@
 int do_rmdir(const std::vector<std::string>& args);
 int do_setprop(const std::vector<std::string>& args);
 int do_setrlimit(const std::vector<std::string>& args);
+int do_setusercryptopolicies(const std::vector<std::string>& args);
 int do_start(const std::vector<std::string>& args);
 int do_stop(const std::vector<std::string>& args);
 int do_swapon_all(const std::vector<std::string>& args);
@@ -78,11 +37,10 @@
 int do_chmod(const std::vector<std::string>& args);
 int do_loglevel(const std::vector<std::string>& args);
 int do_load_persist_props(const std::vector<std::string>& args);
-int do_load_all_props(const std::vector<std::string>& args);
+int do_load_system_props(const std::vector<std::string>& args);
 int do_verity_load_state(const std::vector<std::string>& args);
 int do_verity_update_state(const std::vector<std::string>& args);
 int do_wait(const std::vector<std::string>& args);
->>>>>>> 0070026c
 #define __MAKE_KEYWORD_ENUM__
 #define KEYWORD(symbol, flags, nargs, func) K_##symbol,
 enum {
