--- conflicted
+++ resolved
@@ -21,9 +21,6 @@
 
 include $(BUILD_EXECUTABLE)
 
-<<<<<<< HEAD
-endif
-=======
 define _add-charger-image
 include $$(CLEAR_VARS)
 LOCAL_MODULE := system_core_charger_$(notdir $(1))
@@ -49,4 +46,5 @@
 
 _add-charger-image :=
 _img_modules :=
->>>>>>> 0052abda
+
+endif